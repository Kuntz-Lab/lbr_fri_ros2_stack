--- conflicted
+++ resolved
@@ -286,16 +286,6 @@
         <xacro:lbr_gazebo />
         <!-- TODO: move modes to args, decouple urdf/gazebo/controls -->
         <xacro:lbr_system_interface
-            A1_position_limit="${A1_position_limit * PI / 180}"
-            A2_position_limit="${A2_position_limit * PI / 180}"
-            A3_position_limit="${A3_position_limit * PI / 180}"
-            A4_position_limit="${A4_position_limit * PI / 180}"
-            A5_position_limit="${A5_position_limit * PI / 180}"
-            A6_position_limit="${A6_position_limit * PI / 180}"
-            A7_position_limit="${A7_position_limit * PI / 180}"
-<<<<<<< HEAD
-            effort_limit="${effort_limit}"
-=======
             A1_velocity_limit="${A1_velocity_limit * PI / 180}"
             A2_velocity_limit="${A2_velocity_limit * PI / 180}"
             A3_velocity_limit="${A3_velocity_limit * PI / 180}"
@@ -304,7 +294,6 @@
             A6_velocity_limit="${A6_velocity_limit * PI / 180}"
             A7_velocity_limit="${A7_velocity_limit * PI / 180}"
             max_torque="${effort_limit}"
->>>>>>> 0c472127
             sim="${sim}" remote_host="INADDR_ANY" port_id="${port_id}" />
 
     </xacro:macro>
