--- conflicted
+++ resolved
@@ -1,11 +1,7 @@
 # see controllers: http://control.ros.org/ros2_controllers/doc/controllers_index.html
 controller_manager:
   ros__parameters:
-<<<<<<< HEAD
-    update_rate: 1000  # Hz
-=======
     update_rate: 200  # Hz
->>>>>>> ed92ebbb
 
     joint_state_broadcaster:
       type: joint_state_broadcaster/JointStateBroadcaster  # if left empty, all states are published https://github.com/ros-controls/ros2_controllers/blob/b9afbcd74a5263fafa77181187b8ffa8f0696ea8/joint_state_broadcaster/include/joint_state_broadcaster/joint_state_broadcaster.hpp#L41
