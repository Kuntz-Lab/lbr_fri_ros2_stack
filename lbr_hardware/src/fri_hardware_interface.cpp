--- conflicted
+++ resolved
@@ -260,15 +260,6 @@
         fri_e_session_state_to_string_(new_state).c_str()
     );
 
-<<<<<<< HEAD
-    if (old_state == KUKA::FRI::ESessionState::COMMANDING_ACTIVE) {
-        RCLCPP_INFO(rclcpp::get_logger(FRI_HW_LOGGER), "Controller manager does not allow resets. Command interfaces can't be updated to current state. Shutting down.");
-        //this->on_deactivate(new_state);
-        rclcpp::shutdown();
-    }
-
-=======
->>>>>>> d0b6bfaa
     if (new_state == KUKA::FRI::ESessionState::IDLE) {
         RCLCPP_INFO(rclcpp::get_logger(FRI_HW_LOGGER), "FRI stoppped. Shutting down.");
       //  this->on_deactivate(new_state);
